--- conflicted
+++ resolved
@@ -175,7 +175,6 @@
     regex = rf'^([^:?*"<>|\\\/]+\s)?(?:{path})([^:?*"<>|]+:)'
     return re.compile(regex, re.IGNORECASE | re.MULTILINE)
 
-<<<<<<< HEAD
 
 BASEDIR_DIAG_RE = getBaseDirDiagnosticsRegex(
     re.sub(r'[\\\/]', r'[\\\\\/]', BASEDIR)) if BASEDIR is not None else None
@@ -183,11 +182,6 @@
     re.escape(BASEDIR_REPLACEMENT)) if BASEDIR is not None else None
 BASEDIR_ESC = BASEDIR.replace('\\', '/') if BASEDIR is not None else None
 
-=======
-BASEDIR_DIAG_RE = getBaseDirDiagnosticsRegex(re.sub(r'[/\\]', r'[\\\\/]', BASEDIR)) if BASEDIR is not None else None
-BASEDIR_DIAG_RE_INV = getBaseDirDiagnosticsRegex(re.escape(BASEDIR_REPLACEMENT)) if BASEDIR is not None else None
-BASEDIR_ESC = BASEDIR.replace('\\', '/') if BASEDIR is not None else None
->>>>>>> 39258031
 
 def getBuildDirDiagnosticsRegex(path):
     regex = rf'^([^:?*"<>|\\\/]+\s)?(?:{path})([^:?*"<>|]+:)'
